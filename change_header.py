#!/usr/bin/env python3
"""
Modify DICOM header information to simulate failing QA.
"""
import logging
import os
import random
import re
from datetime import datetime, timedelta
from itertools import chain
from pathlib import Path
from typing import List, Optional

import pydicom

logging.basicConfig(level=os.environ.get("LOGLEVEL", logging.INFO))


def change_tags(
    dcm_dir: Path, new_data: List[pydicom.DataElement], out_dir: Optional[Path] = None
) -> Optional[pydicom.dataset.FileDataset]:
    """
    Change specified tags of all dicoms in a directory. Optionally make copies in out_dir.

    sideffect:  writes copies of ``dcm_dir`` dicoms into ``out_dir`` unless ``out_dir`` is ``None``.

    :param dcm_dir:  input directory with dicom files (``MR*``, ``*IMA`` , or ``*dcm``)
    :param new_data: list of data elements to replace
        like ``[pydicom.DataElement(value="newpname", VR="LO", tag=(0x0018, 0x1030))]``
    :param out_dir:  Optional. Where to save modified dicoms
    :return: example modified dicom. last if out_dir, first and only if no ``out_dir``.

    >>> new_data = [pydicom.DataElement(value="newpname", VR="LO", tag=(0x0018, 0x1030))]
    >>> ex_path = Path('example_dicoms/')
    >>> ex = change_tags(ex_path, new_data)
    >>> ex.ProtocolName
    'newpname'
    """
    # if given a single file, just rewrite that
    if os.path.isfile(dcm_dir):
        all_dicoms = [dcm_dir]
    else:
        # list comprehension so we can use len()
        all_dicoms = [
            x
            for x in chain(
                dcm_dir.glob("MR*"), dcm_dir.glob("*IMA"), dcm_dir.glob("*dcm")
            )
        ]

    ex_dcm = None
    for ex_dcm_file in all_dicoms:
        print(ex_dcm_file)

        try:
            ex_dcm = pydicom.dcmread(ex_dcm_file)
        except pydicom.errors.InvalidDicomError:
            logging.error("cannot read file as dicom %s", ex_dcm_file)
            continue

        for datum in new_data:
            ex_dcm[datum.tag] = datum

        # dont need to do anything if not writing files
        if out_dir is None:
            return ex_dcm

        if re.search(r"\.dcm$", os.path.basename(out_dir)) and len(all_dicoms) == 1:
            print(
                "# warning: output matches '.dcm' and only one input. assuming you're saving to a file"
            )
<<<<<<< HEAD
=======

>>>>>>> 0beb4011
            new_file = out_dir
        else:
            new_file = os.path.join(out_dir, os.path.basename(ex_dcm_file))
        # assume if we have one, we have them all (leave loop at first existing)
        if os.path.exists(new_file):
            print(f"# {new_file} already exists")
            return ex_dcm

        # and save out
        print(f"save to {new_file}")
        os.makedirs(os.path.dirname(new_file), exist_ok=True)
        ex_dcm.save_as(new_file)

    return ex_dcm


def gen_anon() -> List[pydicom.DataElement]:
    """
    Make random date of birth, age, and sex.

    :return: list of DataElements with randomized values

    .. tip::

        Field tag type and location can be extracted like:

        .. code-block:: python

            x = pydicom.dcmread(example_fname)
            fields = ['AcquisitionDate', 'AcquisitionTime',
                      'PatientBirthDate', 'PatientAge', 'PatientSex']
            [x[k] for k in fields]

            # yields
            [(0008,0022) Acquisition Date                    DA: '20221222',
             (0008,0032) Acquisition Time                    TM: '092132.722500',
             (0010,0030) Patient's Birth Date                DA: '20070404',
             (0010,1010) Patient's Age                       AS: '015Y',
             (0010,0040) Patient's Sex                       CS: 'F']

    Where the tag is the tuple and "``XX``:" is the type

    """
    dob = f"{random.randrange(1980,2024):04d}0101"
    age = f"{random.randrange(8,100):03d}Y"
    sex = random.choice(["M", "F"])
    return [
        pydicom.DataElement(value=dob, VR="DA", tag=(0x0010, 0x0030)),
        pydicom.DataElement(value=age, VR="AS", tag=(0x0010, 0x1010)),
        pydicom.DataElement(value=sex, VR="CS", tag=(0x0010, 0x0040)),
    ]


def gen_ids(new_id: str) -> List[pydicom.DataElement]:
    """
    Generate ID DataElements.

    :param new_id: id string to put into pat name and pat id dicom headers.

    :return: ID DataElements List


    See :py:func:`gen_anon` for tag and VR info.

    >>> data_els = gen_ids('example_name')
    >>> data_els[0].value
    'example_name'
    >>> data_els[0].VR
    'PN'
    >>> data_els[0].tag # doctest: +NORMALIZE_WHITESPACE
    (0010, 0010)
    """
    return [
        pydicom.DataElement(value=new_id, VR="PN", tag=(0x0010, 0x0010)),
        pydicom.DataElement(value=new_id, VR="LO", tag=(0x0010, 0x0020)),
    ]


def gen_acqdates() -> List[pydicom.DataElement]:
    """
    Generate DataElements for random acquisition day and time.

    :return: ID DataElements List


    See :py:func:`gen_anon` for tag and VR info.
    """
    earliest = datetime(2020, 1, 1)
    rand_offset = random.randrange((datetime.now() - earliest).days * 24 * 60 * 60)
    rand_date = earliest + timedelta(seconds=rand_offset)
    ymd = rand_date.strftime("%Y%m%d")
    hms = rand_date.strftime("%H%M%S.000000")

    return [
        pydicom.DataElement(value=ymd, VR="DA", tag=(0x0008, 0x0022)),
        pydicom.DataElement(value=hms, VR="TM", tag=(0x0008, 0x0032)),
    ]


def main_make_mods():
    """
    Exercise header modification code to make example data we can use.

    We can confirm changes are made from shell using AFNI's ``dicom_hinfo``

    .. code-block:: sh

        find example/dicom/mod* -iname 'MR*' -exec dicom_hinfo -tag 0010,0010 -sepstr $'\\t' -last {} \\+

        #   mod1 example/dicom/mod1/HabitTask/MR.1.3.12.2.1107.5.2.43.167046.2022122209214150118864465
        #   mod1 example/dicom/mod1/HabitTask/MR.1.3.12.2.1107.5.2.43.167046.2022122209214176799264617
        #   mod2 example/dicom/mod2/HabitTask/MR.1.3.12.2.1107.5.2.43.167046.2022122209214150118864465
        #   mod2 example/dicom/mod2/HabitTask/MR.1.3.12.2.1107.5.2.43.167046.2022122209214176799264617

    """

    new_tags_mod1 = (
        [pydicom.DataElement(value="1301", VR="DS", tag=(0x0018, 0x0080))]
        + gen_ids("mod1")
        + gen_acqdates()
        + gen_anon()
    )

    # change Series Number
    new_series = [pydicom.DataElement(value="2", VR="IS", tag=(0x0020, 0x0011))]
    change_tags(
        Path("example_dicoms/RewardedAnti_good.dcm"),
        new_tags_mod1 + new_series,
        Path("example_dicoms/RewardedAnti_wrongTR.dcm"),
    )

    # change_tags(
    #    Path("example/dicom/11903_20221222/HabitTask_704x752.18/"),
    #    new_tags_mod1,
    #    Path("example/dicom/mod1/HabitTask/"),
    # )

    # new_tags_mod2 = (
    #    [pydicom.DataElement(value="1300", VR="DS", tag=(0x0018, 0x0080))]
    #    + gen_ids("mod2")
    #    + gen_acqdates()
    #    + gen_anon()
<<<<<<< HEAD
    # )

=======

    # )

>>>>>>> 0beb4011
    # change_tags(
    #    Path("example/dicom/mod1/HabitTask/"),
    #    new_tags_mod2,
    #    Path("example/dicom/mod2/HabitTask/"),
    # )


if __name__ == "__main__":
    main_make_mods()<|MERGE_RESOLUTION|>--- conflicted
+++ resolved
@@ -69,10 +69,7 @@
             print(
                 "# warning: output matches '.dcm' and only one input. assuming you're saving to a file"
             )
-<<<<<<< HEAD
-=======
-
->>>>>>> 0beb4011
+
             new_file = out_dir
         else:
             new_file = os.path.join(out_dir, os.path.basename(ex_dcm_file))
@@ -215,14 +212,8 @@
     #    + gen_ids("mod2")
     #    + gen_acqdates()
     #    + gen_anon()
-<<<<<<< HEAD
     # )
 
-=======
-
-    # )
-
->>>>>>> 0beb4011
     # change_tags(
     #    Path("example/dicom/mod1/HabitTask/"),
     #    new_tags_mod2,
